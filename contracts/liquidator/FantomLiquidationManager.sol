--- conflicted
+++ resolved
@@ -261,7 +261,6 @@
 
         uint offeringRatio = _auction.startPrice.add(block.timestamp.sub(_auction.startTime).mul(_auction.intervalPrice).div(_auction.intervalTime));
 
-<<<<<<< HEAD
         uint index;
         for (index = 0; index < _auction.debtList.length; index++) {
             uint debtAmount = _auction.debtValue[_auction.debtList[index]].mul(_percentage).div(percentPrecision);
@@ -303,58 +302,6 @@
             auctionList.pop();
             auctionIndexer[_nonce] = 0;
         }
-=======
-
-        // // make sure caller has enough fUSD to cover the collateral
-        // if (debtValue >= ERC20(fantomUSD).balanceOf(msg.sender)) {
-        //     return ERR_LOW_BALANCE;
-        // }
-
-        // // make sure we are allowed to transfer fUSD from the caller
-        // // to the liqudation pool.
-        // if (debtValue >= ERC20(fantomUSD).allowance(msg.sender, address(this))) {
-        //     return ERR_LOW_ALLOWANCE;
-        // }
-
-        // // make sure the collateral is sufficient to buy
-        // if (amount >= ERC20(_token).balanceOf(collateralContract)) {
-        //     return ERR_LOW_BALANCE;
-        // }
-
-        // // make sure we are allowed to transfer the collateral from the collateral contract
-        // // to the buyer
-        // if (amount >= ERC20(_token).allowance(collateralContract, msg.sender)) {
-        //     return ERR_LOW_ALLOWANCE;
-        // }
-
-        // ERC20(fantomUSD).safeTransferFrom(msg.sender, address(this), debtValue);
-
-        // ERC20(_token).safeTransferFrom(collateralContract, msg.sender, amount);
-
-        // liquidatedVault[_collateralOwner][_token] -= amount;
-
-        // emit Withdrawn(_token, msg.sender, amount);
-
-        // // Check if auction is finished or not
-        // bool auctionEnded = false;
-
-        // if (liquidatedVault[_collateralOwner][_token] == 0) {
-        //     auctionEnded = balanceOfRemainingCollateral(_collateralOwner) > 0;
-        // }
-
-        // if (auctionEnded) {
-        //     uint indexOfArray = auctionIndex[_collateralOwner];
-        //     if (indexOfArray == collateralOwners.length) {
-        //         auctionIndex[_collateralOwner] = 0;
-        //         collateralOwners.pop();
-        //     } else {
-        //         collateralOwners[indexOfArray - 1] = collateralOwners[collateralOwners.length - 1];
-        //         collateralOwners.pop();
-        //         auctionIndex[collateralOwners[indexOfArray - 1]] = indexOfArray;
-        //     }
-        // }
-        return ERR_NO_ERROR;
->>>>>>> e83dbb1a
     }
 
     function startLiquidation(address _targetAddress) external nonReentrant auth {
@@ -369,11 +316,6 @@
         require(collateralPool.totalOf(_targetAddress) > 0, "The value of the collateral is 0");
 
         addressProvider.getRewardDistribution().rewardUpdate(_targetAddress);
-
-<<<<<<< HEAD
-        uint debtValue = getDebtPool().totalOf(_targetAddress);
-
-        require(debtValue >= minDebtValue, "The value of the debt is less than the minimum debt value");
 
         AuctionInformation memory _tempAuction;
         _tempAuction.owner = _targetAddress;
@@ -388,23 +330,6 @@
         auctionList.push(_tempAuction);
 
         AuctionInformation storage _auction = auctionList[auctionList.length - 1];
-=======
-        AuctionInformation memory _auction;
-        _auction.owner = _targetAddress;
-        _auction.round = 1;
-        _auction.startPrice = auctionBeginPrice;
-        _auction.intervalPrice = intervalPriceDiff;
-        _auction.minPrice = defaultMinPrice;
-        _auction.startTime = block.timestamp;
-        _auction.intervalTime = intervalTimeDiff;
-        _auction.endTime = block.timestamp + 60000;
-        _auction.remainingPercent = percentPrecision;
-
-        address[] memory debtTokenList;
-        address[] memory debtValueList;
-        address[] memory collateralTokenList;
-        address[] memory collateralValueList;
->>>>>>> e83dbb1a
 
         uint index;
         uint tokenCount;
